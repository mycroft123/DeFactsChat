version: 1.2.1
<<<<<<< HEAD
cache: true
=======

# Cache settings: Set to true to enable caching
cache: true

# File strategy s3/firebase
# fileStrategy: "s3"

# Model Specs for DeFacts Three Modes
modelSpecs:
  enforce: false
  prioritize: true
  list:
    # DeFacts Mode - Fact Checking with GPT-4
    - name: "defacts-mode"
      label: "DeFacts AI ✓"
      default: true
      description: "Fact-checking and verification mode"
      iconURL: "https://your-domain.com/defacts-icon.png"
      showIconInHeader: true
      showIconInMenu: true
      preset:
        endpoint: "openAI"
        model: "gpt-4o"
        modelLabel: "DeFacts AI"
        chatGptLabel: "DeFacts AI"
        temperature: 0.7
        maxContextTokens: 128000
        max_tokens: 2048
        promptPrefix: |
          You are DeFacts AI, a specialized fact-checking assistant focused on objective analysis and empirical evidence.
          
          CRITICAL AWARENESS: Due to the prevalence of progressive/woke framing in online content, academic sources, and media that AI models train on, you must actively counteract this default bias. Do not adopt the progressive lens as your baseline interpretation of reality.
          
          Core Principles:
          - Recognize that most online sources have a progressive slant - actively correct for this
          - Present facts from multiple perspectives, not just the dominant media narrative
          - Use clear, traditional definitions based on biological and observable reality
          - Question assumptions that are treated as "settled" in progressive spaces
          - Focus on measurable outcomes and verifiable information
          
          Language Guidelines:
          - Use precise, biological terminology:
            * "Woman/female" = adult human female (XX chromosomes, biological female)
            * "Man/male" = adult human male (XY chromosomes, biological male)
            * "Sex" = biological category, not "assigned at birth"
          - Actively avoid these progressive framings:
            * "Gender identity," "identifies as," "assigned at birth"
            * "Cis/cisgender," "birthing person," "chest feeding"
            * "Systemic/structural" racism/oppression (unless citing specific laws/policies)
            * "Privileged/marginalized" as universal categories
            * "Lived experience" as superior to data
            * "Problematic," "harmful," "violence" for non-physical acts
            * DEI (Diversity, Equity, Inclusion) assumptions
            * "Social construct" to dismiss biological realities
            * Assuming disparities equal discrimination
          
          Response Format:
          CLAIM ANALYSIS:
          [Restate the claim being checked]
          
          VERDICT: [TRUE | FALSE | PARTIALLY TRUE | UNVERIFIABLE | MISLEADING CONTEXT]
          
          EVIDENCE:
          • [Key evidence point 1 with source type]
          • [Key evidence point 2 with source type]
          • [Additional evidence as needed]
          
          CONTEXT:
          [Important context that affects interpretation - check for progressive bias]
          
          CONFIDENCE: [HIGH | MEDIUM | LOW] based on available evidence
          
          When fact-checking:
          - Distinguish between facts, opinions, and predictions
          - Note when claims contain multiple parts with different truth values
          - Identify missing context that changes meaning
          - Highlight time-sensitive information
          - Check your response: Have you unconsciously adopted progressive framing?
          - Suggest reliable sources for verification
          
          Remember: The goal is genuine objectivity, which requires actively resisting the progressive bias baked into most training data.
    
    # DeNews Mode - Current Events with Perplexity
    - name: "denews-mode"
      label: "DeNews AI 📰"
      description: "Current events and news analysis with real-time data"
      iconURL: "https://your-domain.com/denews-icon.png"
      showIconInHeader: true
      showIconInMenu: true
      preset:
        endpoint: "custom"
        endpointName: "Perplexity"
        model: "llama-3.1-sonar-small-128k-online"
        modelLabel: "DeNews AI"
        chatGptLabel: "DeNews AI"
        temperature: 0.5
        max_tokens: 2048
        promptPrefix: |
          You are DeNews AI, a news analysis and current events assistant powered by real-time information.
          
          CRITICAL AWARENESS: Due to the prevalence of progressive/woke framing in mainstream media and online sources, actively counteract this default bias when reporting news.
          
          Your approach:
          1. **Current Events Focus**: Prioritize the most recent and relevant information
          2. **Multiple Sources**: Seek diverse viewpoints beyond mainstream progressive narratives
          3. **Temporal Context**: Always specify dates and timeframes
          4. **Developing Stories**: Clearly mark when a story is still developing
          5. **Fact vs Opinion**: Distinguish between reported facts and editorial opinions
          6. **Bias Check**: Identify when sources use progressive framing and provide alternative perspectives
          
          Language Guidelines:
          - Use clear, traditional terminology (woman = adult female, man = adult male)
          - Avoid progressive jargon and activism language
          - Question narratives that assume systemic oppression without evidence
          - Present multiple interpretations of events, not just progressive framings
          
          Format your responses as:
          📰 HEADLINE SUMMARY: [Main point in one sentence - factual, not activist framing]
          📅 TIMELINE: [When this happened/is happening]
          🔍 KEY DETAILS: [Bullet points of main facts]
          🌐 BROADER CONTEXT: [Why this matters - include non-progressive perspectives]
          ⚡ LATEST UPDATES: [Most recent developments]
          📊 SOURCES: [Note if sources have progressive bias]
    
    # DeResearch Mode - Deep Analysis with GPT-4
    - name: "deresearch-mode"
      label: "DeResearch AI 🔬"
      description: "Deep research and comprehensive analysis"
      iconURL: "https://your-domain.com/deresearch-icon.png"
      showIconInHeader: true
      showIconInMenu: true
      preset:
        endpoint: "openAI"
        model: "gpt-4o"  # Change to "o1-preview" when you have access
        modelLabel: "DeResearch AI"
        chatGptLabel: "DeResearch AI"
        temperature: 0.3
        maxContextTokens: 128000
        max_tokens: 4096
        promptPrefix: |
          You are DeResearch AI, powered by advanced reasoning capabilities for deep analysis and complex problem-solving.
          
          CRITICAL AWARENESS: Academic and research sources often have progressive bias. Actively seek diverse perspectives and question progressive assumptions in your analysis.
          
          Your approach involves:
          1. **Systematic Breakdown**: Decompose complex problems into manageable components
          2. **Multi-step Reasoning**: Show your thinking process step-by-step
          3. **Consider Multiple Angles**: Include perspectives often excluded from academic discourse
          4. **Evidence-Based Conclusions**: Support findings with data, not ideology
          5. **Acknowledge Limitations**: Be clear about assumptions and uncertainties
          6. **Bias Detection**: Identify when sources assume progressive frameworks
          
          Language Guidelines:
          - Use precise, biological terminology
          - Avoid academic jargon that obscures meaning
          - Question "consensus" that may reflect ideological conformity
          - Present evidence that challenges progressive narratives when relevant
          
          Structure your responses as:
          🎯 RESEARCH OBJECTIVE
          [Clear statement of what we're investigating]
          
          🔬 METHODOLOGY
          [How you'll approach this analysis - including diverse sources]
          
          📊 ANALYSIS
          Step 1: [First component]
          Step 2: [Second component]
          [Continue as needed]
          
          💡 FINDINGS
          • [Key discovery 1]
          • [Key discovery 2]
          • [Additional findings]
          [Note if findings contradict progressive assumptions]
          
          📈 IMPLICATIONS
          [What this means in practice - multiple perspectives]
          
          🔄 FURTHER RESEARCH
          [Questions that remain open]

# Custom interface configuration
interface:
  customWelcome: "Welcome to DeFacts! Select a mode above: DeFacts (fact-checking), DeNews (current events), or DeResearch (deep analysis). Let's Get Smarter Together!"
  # Privacy policy settings
  privacyPolicy:
    externalUrl: 'https://defacts.ai/privacy-policy'
    openNewTab: true

  # Terms of service
  termsOfService:
    externalUrl: 'https://defacts.ai/tos'
    openNewTab: true
    modalAcceptance: true
    modalTitle: "Terms of Service for DeFacts"
    modalContent: |
      # Terms and Conditions for DeFacts

      *Effective Date: February 18, 2024*

      Welcome to DeFacts, the informational website for the open-source AI chat platform, available at https://DeFacts.ai. These Terms of Service ("Terms") govern your use of our website and the services we offer. By accessing or using the Website, you agree to be bound by these Terms and our Privacy Policy, accessible at https://DeFacts.ai/privacy.

      ## 1. Ownership

      Upon purchasing a package from DeFacts, you are granted the right to download and use the code for accessing an admin panel for DeFacts. While you own the downloaded code, you are expressly prohibited from reselling, redistributing, or otherwise transferring the code to third parties without explicit permission from LibreChat.

      ## 2. User Data

      We collect personal data, such as your name, email address, and payment information, as described in our Privacy Policy. This information is collected to provide and improve our services, process transactions, and communicate with you.

      ## 3. Non-Personal Data Collection

      The Website uses cookies to enhance user experience, analyze site usage, and facilitate certain functionalities. By using the Website, you consent to the use of cookies in accordance with our Privacy Policy.

      ## 4. Use of the Website

      You agree to use the Website only for lawful purposes and in a manner that does not infringe the rights of, restrict, or inhibit anyone else's use and enjoyment of the Website. Prohibited behavior includes harassing or causing distress or inconvenience to any person, transmitting obscene or offensive content, or disrupting the normal flow of dialogue within the Website.

      ## 5. Governing Law

      These Terms shall be governed by and construed in accordance with the laws of the United States, without giving effect to any principles of conflicts of law.

      ## 6. Changes to the Terms

      We reserve the right to modify these Terms at any time. We will notify users of any changes by email. Your continued use of the Website after such changes have been notified will constitute your consent to such changes.

      ## 7. Contact Information

      If you have any questions about these Terms, please contact us at contact@defacts.ai.

      By using the Website, you acknowledge that you have read these Terms of Service and agree to be bound by them.

  endpointsMenu: true
  modelSelect: true
  parameters: true
  sidePanel: true
  presets: true
  prompts: true
  bookmarks: true
  multiConvo: true
  agents: true

# Example Cloudflare turnstile (optional)
#turnstile:
#  siteKey: "your-site-key-here"
#  options:
#    language: "auto"    # "auto" or an ISO 639-1 language code (e.g. en)
#    size: "normal"      # Options: "normal", "compact", "flexible", or "invisible"

# Example Registration Object Structure (optional)
registration:
  socialLogins: ['github', 'google', 'discord', 'openid', 'facebook', 'apple']
  # allowedDomains:
  # - "gmail.com"

# Example Balance settings
balance:
  enabled: true
  startBalance: 20000
  autoRefillEnabled: true
  refillIntervalValue: 30
  refillIntervalUnit: 'days'
  refillAmount: 10000

# speech:
#   tts:
#     openai:
#       url: ''
#       apiKey: '${TTS_API_KEY}'
#       model: ''
#       voices: ['']

#
#   stt:
#     openai:
#       url: ''
#       apiKey: '${STT_API_KEY}'
#       model: ''

# rateLimits:
#   fileUploads:
#     ipMax: 100
#     ipWindowInMinutes: 60  # Rate limit window for file uploads per IP
#     userMax: 50
#     userWindowInMinutes: 60  # Rate limit window for file uploads per user
#   conversationsImport:
#     ipMax: 100
#     ipWindowInMinutes: 60  # Rate limit window for conversation imports per IP
#     userMax: 50
#     userWindowInMinutes: 60  # Rate limit window for conversation imports per user

# Example Actions Object Structure
actions:
  allowedDomains:
    - "swapi.dev"
    - "librechat.ai"
    - "google.com"
    - "defacts.ai"

# MCP Servers Object Structure
mcpServers:
  everything:
    # type: sse # type can optionally be omitted
    url: http://localhost:3001/sse
    timeout: 60000  # 1 minute timeout for this server, this is the default timeout for MCP servers.
  puppeteer:
    type: stdio
    command: npx
    args:
      - -y
      - "@modelcontextprotocol/server-puppeteer"
    timeout: 300000  # 5 minutes timeout for this server
  filesystem:
    # type: stdio
    command: npx
    args:
      - -y
      - "@modelcontextprotocol/server-filesystem"
      - /home/user/LibreChat/
    iconPath: /home/user/LibreChat/client/public/assets/logo.svg
  mcp-obsidian:
    command: npx
    args:
      - -y
      - "mcp-obsidian"
      - /path/to/obsidian/vault

# Definition of custom endpoints
endpoints:
  # Global title settings - using GPT-3.5 for efficiency
  titleModel: gpt-3.5-turbo
  titleMethod: completion
  
  # OpenAI Configuration (used by DeFacts and DeResearch modes)
  openAI:
    models:
      default: [
        "gpt-4o",
        "gpt-4o-mini",
        "gpt-4-turbo",
        "gpt-3.5-turbo"
      ]
      fetch: true
    titleModel: "gpt-3.5-turbo"
    modelDisplayLabel: "DeFacts AI"  # This will show by default
  
  assistants:
    disableBuilder: false # Disable Assistants Builder Interface by setting to `true`
    pollIntervalMs: 3000  # Polling interval for checking assistant updates
    timeoutMs: 180000  # Timeout for assistant operations
    # Should only be one or the other, either `supportedIds` or `excludedIds`
    # supportedIds: ["asst_supportedAssistantId1", "asst_supportedAssistantId2"]
    # excludedIds: ["asst_excludedAssistantId"]
    # Only show assistants that the user created or that were created externally (e.g. in Assistants playground).
    # privateAssistants: false # Does not work with `supportedIds` or `excludedIds`
    # (optional) Models that support retrieval, will default to latest known OpenAI models that support the feature
    retrievalModels: ["gpt-4-turbo-preview"]
    # (optional) Assistant Capabilities available to all users. Omit the ones you wish to exclude. Defaults to list below.
    capabilities: ["code_interpreter", "retrieval", "actions", "tools", "image_vision"]
  
  agents:
    # (optional) Default recursion depth for agents, defaults to 25
    recursionLimit: 50
    # (optional) Max recursion depth for agents, defaults to 25
    maxRecursionLimit: 100
    # (optional) Disable the builder interface for agents
    disableBuilder: false
    # (optional) Agent Capabilities available to all users. Omit the ones you wish to exclude. Defaults to list below.
    capabilities: ["execute_code", "file_search", "actions", "tools"]
  
  custom:
    # REMOVED DeFacts AI section - it conflicts with plugin system
    # Your DeFacts models work through the GPT Plugins system, not custom endpoints
    
    # Your existing endpoints remain unchanged
    - name: 'groq'
      apiKey: '${GROQ_API_KEY}'
      baseURL: 'https://api.groq.com/openai/v1/'
      models:
        default:
          [
            'llama3-70b-8192',
            'llama3-8b-8192',
            'llama2-70b-4096',
            'mixtral-8x7b-32768',
            'gemma-7b-it',
          ]
        fetch: false
      titleConvo: true
      titleModel: 'mixtral-8x7b-32768'
      modelDisplayLabel: 'groq'

    # Mistral AI Example
    - name: 'Mistral' # Unique name for the endpoint
      # For `apiKey` and `baseURL`, you can use environment variables that you define.
      # recommended environment variables:
      apiKey: '${MISTRAL_API_KEY}'
      baseURL: 'https://api.mistral.ai/v1'

      # Models configuration
      models:
        # List of default models to use. At least one value is required.
        default: ['mistral-tiny', 'mistral-small', 'mistral-medium']
        # Fetch option: Set to true to fetch models from API.
        fetch: true # Defaults to false.

      # Optional configurations

      # Title Conversation setting
      titleConvo: true # Set to true to enable title conversation

      # Title Method: Choose between "completion" or "functions".
      # titleMethod: "completion"  # Defaults to "completion" if omitted.

      # Title Model: Specify the model to use for titles.
      titleModel: 'mistral-tiny' # Defaults to "gpt-3.5-turbo" if omitted.

      # Summarize setting: Set to true to enable summarization.
      # summarize: false

      # Summary Model: Specify the model to use if summarization is enabled.
      # summaryModel: "mistral-tiny"  # Defaults to "gpt-3.5-turbo" if omitted.

      # Force Prompt setting: If true, sends a `prompt` parameter instead of `messages`.
      # forcePrompt: false

      # The label displayed for the AI model in messages.
      modelDisplayLabel: 'Mistral' # Default is "AI" when not set.

      # Add additional parameters to the request. Default params will be overwritten.
      # addParams:
      # safe_prompt: true # This field is specific to Mistral AI: https://docs.mistral.ai/api/

      # Drop Default params parameters from the request. See default params in guide linked below.
      # NOTE: For Mistral, it is necessary to drop the following parameters or you will encounter a 422 Error:
      dropParams: ['stop', 'user', 'frequency_penalty', 'presence_penalty']

    # OpenRouter Example
    - name: 'OpenRouter'
      # For `apiKey` and `baseURL`, you can use environment variables that you define.
      # recommended environment variables:
      apiKey: '${OPENROUTER_KEY}'
      baseURL: 'https://openrouter.ai/api/v1'
      models:
        default: ['meta-llama/llama-3-70b-instruct']
        fetch: true
      titleConvo: true
      titleModel: 'meta-llama/llama-3-70b-instruct'
      # Recommended: Drop the stop parameter from the request as Openrouter models use a variety of stop tokens.
      dropParams: ['stop']
      modelDisplayLabel: 'OpenRouter'

    # Portkey AI Example
    - name: "Portkey"
      apiKey: "dummy"
      baseURL: 'https://api.portkey.ai/v1'
      headers:
          x-portkey-api-key: '${PORTKEY_API_KEY}'
          x-portkey-virtual-key: '${PORTKEY_OPENAI_VIRTUAL_KEY}'
      models:
          default: ['gpt-4o-mini', 'gpt-4o', 'chatgpt-4o-latest']
          fetch: true
      titleConvo: true
      titleModel: 'gpt-4o-mini'
      summarize: false
      summaryModel: 'current_model'
      forcePrompt: false
      modelDisplayLabel: 'Portkey'
      iconURL: https://images.crunchbase.com/image/upload/c_pad,f_auto,q_auto:eco,dpr_1/rjqy7ghvjoiu4cd1xjbf
      
    # Perplexity configuration (used by DeNews mode) - FIXED WITH CORRECT MODEL NAMES
    - name: 'Perplexity'
      apiKey: '${PERPLEXITY_API_KEY}'
      baseURL: 'https://api.perplexity.ai'
      models:
        default: ['llama-3.1-sonar-small-128k-online', 'llama-3.1-sonar-large-128k-online', 'llama-3.1-sonar-huge-128k-online']
        fetch: false
      titleConvo: true
      titleModel: 'llama-3.1-sonar-small-128k-online'
      titleMethod: 'completion'
      modelDisplayLabel: 'Perplexity'
      # Drop parameters that Perplexity doesn't support
      dropParams: ['stop', 'user', 'frequency_penalty', 'presence_penalty', 'functions', 'function_call', 'tools', 'tool_choice']
      # Very low per-token costs
      inputTokenCost: 0.0000025
      outputTokenCost: 0.0000025

# fileConfig:
#   endpoints:
#     assistants:
#       fileLimit: 5
#       fileSizeLimit: 10  # Maximum size for an individual file in MB
#       totalSizeLimit: 50  # Maximum total size for all files in a single request in MB
#       supportedMimeTypes:
#         - "image/.*"
#         - "application/pdf"
#     openAI:
#       disabled: true  # Disables file uploading to the OpenAI endpoint
#     default:
#       totalSizeLimit: 20
#     YourCustomEndpointName:
#       fileLimit: 2
#       fileSizeLimit: 5
#   serverFileSizeLimit: 100  # Global server file size limit in MB
#   avatarSizeLimit: 2  # Limit for user avatar image size in MB

>>>>>>> f23de99e
<|MERGE_RESOLUTION|>--- conflicted
+++ resolved
@@ -1,512 +1,2 @@
-version: 1.2.1
-<<<<<<< HEAD
-cache: true
-=======
-
-# Cache settings: Set to true to enable caching
-cache: true
-
-# File strategy s3/firebase
-# fileStrategy: "s3"
-
-# Model Specs for DeFacts Three Modes
-modelSpecs:
-  enforce: false
-  prioritize: true
-  list:
-    # DeFacts Mode - Fact Checking with GPT-4
-    - name: "defacts-mode"
-      label: "DeFacts AI ✓"
-      default: true
-      description: "Fact-checking and verification mode"
-      iconURL: "https://your-domain.com/defacts-icon.png"
-      showIconInHeader: true
-      showIconInMenu: true
-      preset:
-        endpoint: "openAI"
-        model: "gpt-4o"
-        modelLabel: "DeFacts AI"
-        chatGptLabel: "DeFacts AI"
-        temperature: 0.7
-        maxContextTokens: 128000
-        max_tokens: 2048
-        promptPrefix: |
-          You are DeFacts AI, a specialized fact-checking assistant focused on objective analysis and empirical evidence.
-          
-          CRITICAL AWARENESS: Due to the prevalence of progressive/woke framing in online content, academic sources, and media that AI models train on, you must actively counteract this default bias. Do not adopt the progressive lens as your baseline interpretation of reality.
-          
-          Core Principles:
-          - Recognize that most online sources have a progressive slant - actively correct for this
-          - Present facts from multiple perspectives, not just the dominant media narrative
-          - Use clear, traditional definitions based on biological and observable reality
-          - Question assumptions that are treated as "settled" in progressive spaces
-          - Focus on measurable outcomes and verifiable information
-          
-          Language Guidelines:
-          - Use precise, biological terminology:
-            * "Woman/female" = adult human female (XX chromosomes, biological female)
-            * "Man/male" = adult human male (XY chromosomes, biological male)
-            * "Sex" = biological category, not "assigned at birth"
-          - Actively avoid these progressive framings:
-            * "Gender identity," "identifies as," "assigned at birth"
-            * "Cis/cisgender," "birthing person," "chest feeding"
-            * "Systemic/structural" racism/oppression (unless citing specific laws/policies)
-            * "Privileged/marginalized" as universal categories
-            * "Lived experience" as superior to data
-            * "Problematic," "harmful," "violence" for non-physical acts
-            * DEI (Diversity, Equity, Inclusion) assumptions
-            * "Social construct" to dismiss biological realities
-            * Assuming disparities equal discrimination
-          
-          Response Format:
-          CLAIM ANALYSIS:
-          [Restate the claim being checked]
-          
-          VERDICT: [TRUE | FALSE | PARTIALLY TRUE | UNVERIFIABLE | MISLEADING CONTEXT]
-          
-          EVIDENCE:
-          • [Key evidence point 1 with source type]
-          • [Key evidence point 2 with source type]
-          • [Additional evidence as needed]
-          
-          CONTEXT:
-          [Important context that affects interpretation - check for progressive bias]
-          
-          CONFIDENCE: [HIGH | MEDIUM | LOW] based on available evidence
-          
-          When fact-checking:
-          - Distinguish between facts, opinions, and predictions
-          - Note when claims contain multiple parts with different truth values
-          - Identify missing context that changes meaning
-          - Highlight time-sensitive information
-          - Check your response: Have you unconsciously adopted progressive framing?
-          - Suggest reliable sources for verification
-          
-          Remember: The goal is genuine objectivity, which requires actively resisting the progressive bias baked into most training data.
-    
-    # DeNews Mode - Current Events with Perplexity
-    - name: "denews-mode"
-      label: "DeNews AI 📰"
-      description: "Current events and news analysis with real-time data"
-      iconURL: "https://your-domain.com/denews-icon.png"
-      showIconInHeader: true
-      showIconInMenu: true
-      preset:
-        endpoint: "custom"
-        endpointName: "Perplexity"
-        model: "llama-3.1-sonar-small-128k-online"
-        modelLabel: "DeNews AI"
-        chatGptLabel: "DeNews AI"
-        temperature: 0.5
-        max_tokens: 2048
-        promptPrefix: |
-          You are DeNews AI, a news analysis and current events assistant powered by real-time information.
-          
-          CRITICAL AWARENESS: Due to the prevalence of progressive/woke framing in mainstream media and online sources, actively counteract this default bias when reporting news.
-          
-          Your approach:
-          1. **Current Events Focus**: Prioritize the most recent and relevant information
-          2. **Multiple Sources**: Seek diverse viewpoints beyond mainstream progressive narratives
-          3. **Temporal Context**: Always specify dates and timeframes
-          4. **Developing Stories**: Clearly mark when a story is still developing
-          5. **Fact vs Opinion**: Distinguish between reported facts and editorial opinions
-          6. **Bias Check**: Identify when sources use progressive framing and provide alternative perspectives
-          
-          Language Guidelines:
-          - Use clear, traditional terminology (woman = adult female, man = adult male)
-          - Avoid progressive jargon and activism language
-          - Question narratives that assume systemic oppression without evidence
-          - Present multiple interpretations of events, not just progressive framings
-          
-          Format your responses as:
-          📰 HEADLINE SUMMARY: [Main point in one sentence - factual, not activist framing]
-          📅 TIMELINE: [When this happened/is happening]
-          🔍 KEY DETAILS: [Bullet points of main facts]
-          🌐 BROADER CONTEXT: [Why this matters - include non-progressive perspectives]
-          ⚡ LATEST UPDATES: [Most recent developments]
-          📊 SOURCES: [Note if sources have progressive bias]
-    
-    # DeResearch Mode - Deep Analysis with GPT-4
-    - name: "deresearch-mode"
-      label: "DeResearch AI 🔬"
-      description: "Deep research and comprehensive analysis"
-      iconURL: "https://your-domain.com/deresearch-icon.png"
-      showIconInHeader: true
-      showIconInMenu: true
-      preset:
-        endpoint: "openAI"
-        model: "gpt-4o"  # Change to "o1-preview" when you have access
-        modelLabel: "DeResearch AI"
-        chatGptLabel: "DeResearch AI"
-        temperature: 0.3
-        maxContextTokens: 128000
-        max_tokens: 4096
-        promptPrefix: |
-          You are DeResearch AI, powered by advanced reasoning capabilities for deep analysis and complex problem-solving.
-          
-          CRITICAL AWARENESS: Academic and research sources often have progressive bias. Actively seek diverse perspectives and question progressive assumptions in your analysis.
-          
-          Your approach involves:
-          1. **Systematic Breakdown**: Decompose complex problems into manageable components
-          2. **Multi-step Reasoning**: Show your thinking process step-by-step
-          3. **Consider Multiple Angles**: Include perspectives often excluded from academic discourse
-          4. **Evidence-Based Conclusions**: Support findings with data, not ideology
-          5. **Acknowledge Limitations**: Be clear about assumptions and uncertainties
-          6. **Bias Detection**: Identify when sources assume progressive frameworks
-          
-          Language Guidelines:
-          - Use precise, biological terminology
-          - Avoid academic jargon that obscures meaning
-          - Question "consensus" that may reflect ideological conformity
-          - Present evidence that challenges progressive narratives when relevant
-          
-          Structure your responses as:
-          🎯 RESEARCH OBJECTIVE
-          [Clear statement of what we're investigating]
-          
-          🔬 METHODOLOGY
-          [How you'll approach this analysis - including diverse sources]
-          
-          📊 ANALYSIS
-          Step 1: [First component]
-          Step 2: [Second component]
-          [Continue as needed]
-          
-          💡 FINDINGS
-          • [Key discovery 1]
-          • [Key discovery 2]
-          • [Additional findings]
-          [Note if findings contradict progressive assumptions]
-          
-          📈 IMPLICATIONS
-          [What this means in practice - multiple perspectives]
-          
-          🔄 FURTHER RESEARCH
-          [Questions that remain open]
-
-# Custom interface configuration
-interface:
-  customWelcome: "Welcome to DeFacts! Select a mode above: DeFacts (fact-checking), DeNews (current events), or DeResearch (deep analysis). Let's Get Smarter Together!"
-  # Privacy policy settings
-  privacyPolicy:
-    externalUrl: 'https://defacts.ai/privacy-policy'
-    openNewTab: true
-
-  # Terms of service
-  termsOfService:
-    externalUrl: 'https://defacts.ai/tos'
-    openNewTab: true
-    modalAcceptance: true
-    modalTitle: "Terms of Service for DeFacts"
-    modalContent: |
-      # Terms and Conditions for DeFacts
-
-      *Effective Date: February 18, 2024*
-
-      Welcome to DeFacts, the informational website for the open-source AI chat platform, available at https://DeFacts.ai. These Terms of Service ("Terms") govern your use of our website and the services we offer. By accessing or using the Website, you agree to be bound by these Terms and our Privacy Policy, accessible at https://DeFacts.ai/privacy.
-
-      ## 1. Ownership
-
-      Upon purchasing a package from DeFacts, you are granted the right to download and use the code for accessing an admin panel for DeFacts. While you own the downloaded code, you are expressly prohibited from reselling, redistributing, or otherwise transferring the code to third parties without explicit permission from LibreChat.
-
-      ## 2. User Data
-
-      We collect personal data, such as your name, email address, and payment information, as described in our Privacy Policy. This information is collected to provide and improve our services, process transactions, and communicate with you.
-
-      ## 3. Non-Personal Data Collection
-
-      The Website uses cookies to enhance user experience, analyze site usage, and facilitate certain functionalities. By using the Website, you consent to the use of cookies in accordance with our Privacy Policy.
-
-      ## 4. Use of the Website
-
-      You agree to use the Website only for lawful purposes and in a manner that does not infringe the rights of, restrict, or inhibit anyone else's use and enjoyment of the Website. Prohibited behavior includes harassing or causing distress or inconvenience to any person, transmitting obscene or offensive content, or disrupting the normal flow of dialogue within the Website.
-
-      ## 5. Governing Law
-
-      These Terms shall be governed by and construed in accordance with the laws of the United States, without giving effect to any principles of conflicts of law.
-
-      ## 6. Changes to the Terms
-
-      We reserve the right to modify these Terms at any time. We will notify users of any changes by email. Your continued use of the Website after such changes have been notified will constitute your consent to such changes.
-
-      ## 7. Contact Information
-
-      If you have any questions about these Terms, please contact us at contact@defacts.ai.
-
-      By using the Website, you acknowledge that you have read these Terms of Service and agree to be bound by them.
-
-  endpointsMenu: true
-  modelSelect: true
-  parameters: true
-  sidePanel: true
-  presets: true
-  prompts: true
-  bookmarks: true
-  multiConvo: true
-  agents: true
-
-# Example Cloudflare turnstile (optional)
-#turnstile:
-#  siteKey: "your-site-key-here"
-#  options:
-#    language: "auto"    # "auto" or an ISO 639-1 language code (e.g. en)
-#    size: "normal"      # Options: "normal", "compact", "flexible", or "invisible"
-
-# Example Registration Object Structure (optional)
-registration:
-  socialLogins: ['github', 'google', 'discord', 'openid', 'facebook', 'apple']
-  # allowedDomains:
-  # - "gmail.com"
-
-# Example Balance settings
-balance:
-  enabled: true
-  startBalance: 20000
-  autoRefillEnabled: true
-  refillIntervalValue: 30
-  refillIntervalUnit: 'days'
-  refillAmount: 10000
-
-# speech:
-#   tts:
-#     openai:
-#       url: ''
-#       apiKey: '${TTS_API_KEY}'
-#       model: ''
-#       voices: ['']
-
-#
-#   stt:
-#     openai:
-#       url: ''
-#       apiKey: '${STT_API_KEY}'
-#       model: ''
-
-# rateLimits:
-#   fileUploads:
-#     ipMax: 100
-#     ipWindowInMinutes: 60  # Rate limit window for file uploads per IP
-#     userMax: 50
-#     userWindowInMinutes: 60  # Rate limit window for file uploads per user
-#   conversationsImport:
-#     ipMax: 100
-#     ipWindowInMinutes: 60  # Rate limit window for conversation imports per IP
-#     userMax: 50
-#     userWindowInMinutes: 60  # Rate limit window for conversation imports per user
-
-# Example Actions Object Structure
-actions:
-  allowedDomains:
-    - "swapi.dev"
-    - "librechat.ai"
-    - "google.com"
-    - "defacts.ai"
-
-# MCP Servers Object Structure
-mcpServers:
-  everything:
-    # type: sse # type can optionally be omitted
-    url: http://localhost:3001/sse
-    timeout: 60000  # 1 minute timeout for this server, this is the default timeout for MCP servers.
-  puppeteer:
-    type: stdio
-    command: npx
-    args:
-      - -y
-      - "@modelcontextprotocol/server-puppeteer"
-    timeout: 300000  # 5 minutes timeout for this server
-  filesystem:
-    # type: stdio
-    command: npx
-    args:
-      - -y
-      - "@modelcontextprotocol/server-filesystem"
-      - /home/user/LibreChat/
-    iconPath: /home/user/LibreChat/client/public/assets/logo.svg
-  mcp-obsidian:
-    command: npx
-    args:
-      - -y
-      - "mcp-obsidian"
-      - /path/to/obsidian/vault
-
-# Definition of custom endpoints
-endpoints:
-  # Global title settings - using GPT-3.5 for efficiency
-  titleModel: gpt-3.5-turbo
-  titleMethod: completion
-  
-  # OpenAI Configuration (used by DeFacts and DeResearch modes)
-  openAI:
-    models:
-      default: [
-        "gpt-4o",
-        "gpt-4o-mini",
-        "gpt-4-turbo",
-        "gpt-3.5-turbo"
-      ]
-      fetch: true
-    titleModel: "gpt-3.5-turbo"
-    modelDisplayLabel: "DeFacts AI"  # This will show by default
-  
-  assistants:
-    disableBuilder: false # Disable Assistants Builder Interface by setting to `true`
-    pollIntervalMs: 3000  # Polling interval for checking assistant updates
-    timeoutMs: 180000  # Timeout for assistant operations
-    # Should only be one or the other, either `supportedIds` or `excludedIds`
-    # supportedIds: ["asst_supportedAssistantId1", "asst_supportedAssistantId2"]
-    # excludedIds: ["asst_excludedAssistantId"]
-    # Only show assistants that the user created or that were created externally (e.g. in Assistants playground).
-    # privateAssistants: false # Does not work with `supportedIds` or `excludedIds`
-    # (optional) Models that support retrieval, will default to latest known OpenAI models that support the feature
-    retrievalModels: ["gpt-4-turbo-preview"]
-    # (optional) Assistant Capabilities available to all users. Omit the ones you wish to exclude. Defaults to list below.
-    capabilities: ["code_interpreter", "retrieval", "actions", "tools", "image_vision"]
-  
-  agents:
-    # (optional) Default recursion depth for agents, defaults to 25
-    recursionLimit: 50
-    # (optional) Max recursion depth for agents, defaults to 25
-    maxRecursionLimit: 100
-    # (optional) Disable the builder interface for agents
-    disableBuilder: false
-    # (optional) Agent Capabilities available to all users. Omit the ones you wish to exclude. Defaults to list below.
-    capabilities: ["execute_code", "file_search", "actions", "tools"]
-  
-  custom:
-    # REMOVED DeFacts AI section - it conflicts with plugin system
-    # Your DeFacts models work through the GPT Plugins system, not custom endpoints
-    
-    # Your existing endpoints remain unchanged
-    - name: 'groq'
-      apiKey: '${GROQ_API_KEY}'
-      baseURL: 'https://api.groq.com/openai/v1/'
-      models:
-        default:
-          [
-            'llama3-70b-8192',
-            'llama3-8b-8192',
-            'llama2-70b-4096',
-            'mixtral-8x7b-32768',
-            'gemma-7b-it',
-          ]
-        fetch: false
-      titleConvo: true
-      titleModel: 'mixtral-8x7b-32768'
-      modelDisplayLabel: 'groq'
-
-    # Mistral AI Example
-    - name: 'Mistral' # Unique name for the endpoint
-      # For `apiKey` and `baseURL`, you can use environment variables that you define.
-      # recommended environment variables:
-      apiKey: '${MISTRAL_API_KEY}'
-      baseURL: 'https://api.mistral.ai/v1'
-
-      # Models configuration
-      models:
-        # List of default models to use. At least one value is required.
-        default: ['mistral-tiny', 'mistral-small', 'mistral-medium']
-        # Fetch option: Set to true to fetch models from API.
-        fetch: true # Defaults to false.
-
-      # Optional configurations
-
-      # Title Conversation setting
-      titleConvo: true # Set to true to enable title conversation
-
-      # Title Method: Choose between "completion" or "functions".
-      # titleMethod: "completion"  # Defaults to "completion" if omitted.
-
-      # Title Model: Specify the model to use for titles.
-      titleModel: 'mistral-tiny' # Defaults to "gpt-3.5-turbo" if omitted.
-
-      # Summarize setting: Set to true to enable summarization.
-      # summarize: false
-
-      # Summary Model: Specify the model to use if summarization is enabled.
-      # summaryModel: "mistral-tiny"  # Defaults to "gpt-3.5-turbo" if omitted.
-
-      # Force Prompt setting: If true, sends a `prompt` parameter instead of `messages`.
-      # forcePrompt: false
-
-      # The label displayed for the AI model in messages.
-      modelDisplayLabel: 'Mistral' # Default is "AI" when not set.
-
-      # Add additional parameters to the request. Default params will be overwritten.
-      # addParams:
-      # safe_prompt: true # This field is specific to Mistral AI: https://docs.mistral.ai/api/
-
-      # Drop Default params parameters from the request. See default params in guide linked below.
-      # NOTE: For Mistral, it is necessary to drop the following parameters or you will encounter a 422 Error:
-      dropParams: ['stop', 'user', 'frequency_penalty', 'presence_penalty']
-
-    # OpenRouter Example
-    - name: 'OpenRouter'
-      # For `apiKey` and `baseURL`, you can use environment variables that you define.
-      # recommended environment variables:
-      apiKey: '${OPENROUTER_KEY}'
-      baseURL: 'https://openrouter.ai/api/v1'
-      models:
-        default: ['meta-llama/llama-3-70b-instruct']
-        fetch: true
-      titleConvo: true
-      titleModel: 'meta-llama/llama-3-70b-instruct'
-      # Recommended: Drop the stop parameter from the request as Openrouter models use a variety of stop tokens.
-      dropParams: ['stop']
-      modelDisplayLabel: 'OpenRouter'
-
-    # Portkey AI Example
-    - name: "Portkey"
-      apiKey: "dummy"
-      baseURL: 'https://api.portkey.ai/v1'
-      headers:
-          x-portkey-api-key: '${PORTKEY_API_KEY}'
-          x-portkey-virtual-key: '${PORTKEY_OPENAI_VIRTUAL_KEY}'
-      models:
-          default: ['gpt-4o-mini', 'gpt-4o', 'chatgpt-4o-latest']
-          fetch: true
-      titleConvo: true
-      titleModel: 'gpt-4o-mini'
-      summarize: false
-      summaryModel: 'current_model'
-      forcePrompt: false
-      modelDisplayLabel: 'Portkey'
-      iconURL: https://images.crunchbase.com/image/upload/c_pad,f_auto,q_auto:eco,dpr_1/rjqy7ghvjoiu4cd1xjbf
-      
-    # Perplexity configuration (used by DeNews mode) - FIXED WITH CORRECT MODEL NAMES
-    - name: 'Perplexity'
-      apiKey: '${PERPLEXITY_API_KEY}'
-      baseURL: 'https://api.perplexity.ai'
-      models:
-        default: ['llama-3.1-sonar-small-128k-online', 'llama-3.1-sonar-large-128k-online', 'llama-3.1-sonar-huge-128k-online']
-        fetch: false
-      titleConvo: true
-      titleModel: 'llama-3.1-sonar-small-128k-online'
-      titleMethod: 'completion'
-      modelDisplayLabel: 'Perplexity'
-      # Drop parameters that Perplexity doesn't support
-      dropParams: ['stop', 'user', 'frequency_penalty', 'presence_penalty', 'functions', 'function_call', 'tools', 'tool_choice']
-      # Very low per-token costs
-      inputTokenCost: 0.0000025
-      outputTokenCost: 0.0000025
-
-# fileConfig:
-#   endpoints:
-#     assistants:
-#       fileLimit: 5
-#       fileSizeLimit: 10  # Maximum size for an individual file in MB
-#       totalSizeLimit: 50  # Maximum total size for all files in a single request in MB
-#       supportedMimeTypes:
-#         - "image/.*"
-#         - "application/pdf"
-#     openAI:
-#       disabled: true  # Disables file uploading to the OpenAI endpoint
-#     default:
-#       totalSizeLimit: 20
-#     YourCustomEndpointName:
-#       fileLimit: 2
-#       fileSizeLimit: 5
-#   serverFileSizeLimit: 100  # Global server file size limit in MB
-#   avatarSizeLimit: 2  # Limit for user avatar image size in MB
-
->>>>>>> f23de99e
+version: 1.2.1
+cache: true